--- conflicted
+++ resolved
@@ -138,54 +138,36 @@
         double cos_ab,
         bool rsd,
         double rsd_growth_f,
-<<<<<<< HEAD
+        bool biased_tracers,
+        const Vec1D<double>& bias_parameters,
         const Dynamics dynamics,
         const LoopStructure& loop_structure,
-=======
-        bool biased_tracers,
-        const Vec1D<double>& bias_parameters,
-        const LoopParameters& loop_params,
->>>>>>> afe3862c
         const SumTable& sum_table,
         const EvolutionParameters& ev_params,
         const EtaGrid& eta_grid,
         const OmegaEigenspace& omega_eigenspace
         ) :
-<<<<<<< HEAD
     k_a(k_a), k_b(k_b), cos_ab(cos_ab), rsd_f(rsd_growth_f),
-    rsd(rsd), dynamics(dynamics), loop_structure(loop_structure),
+    rsd(rsd), biased_tracers(biased_tracers), bias_parameters(bias_parameters),
+    dynamics(dynamics), loop_structure(loop_structure),
     sum_table(sum_table), ev_params(ev_params), eta_grid(eta_grid),
     omega_eigenspace(omega_eigenspace),
     vars(IntegrationVariables(static_cast<size_t>(loop_structure.n_loops())))
 {
+    if (biased_tracers && !rsd) {
+        throw std::logic_error(
+            "IntegrandTables::IntegrandTables(): Biased tracers only implemented "
+            "for rsd = true.");
+    }
+
     int n_loops = loop_structure.n_loops();
     size_t n_coeffs = loop_structure.n_coeffs();
     size_t n_configs = loop_structure.n_configs();
     size_t n_kernels = loop_structure.n_kernels();
-=======
-    k_a(k_a), k_b(k_b), cos_ab(cos_ab), rsd_(rsd),
-    biased_tracers_(biased_tracers), rsd_f(rsd_growth_f),
-    bias_parameters(bias_parameters), loop_params(loop_params),
-    sum_table(sum_table), ev_params(ev_params), eta_grid(eta_grid),
-    omega_eigenspace(omega_eigenspace),
-    vars(IntegrationVariables(static_cast<size_t>(loop_params.n_loops())))
-{
-    if (biased_tracers && !rsd) {
-        throw std::logic_error(
-            "IntegrandTables::IntegrandTables(): Biased tracers only implemented "
-            "for rsd = true.");
-    }
-
-    int n_loops = loop_params.n_loops();
-    size_t n_coeffs = loop_params.n_coeffs();
-    size_t n_configs = loop_params.n_configs();
-    size_t n_kernels = loop_params.n_kernels();
->>>>>>> afe3862c
 
     a_coeffs.resize(n_coeffs);
     b_coeffs.resize(n_coeffs);
 
-<<<<<<< HEAD
     bare_dot_prod.resize(n_coeffs, n_coeffs);
     composite_dot_prod.resize(n_configs, n_configs);
     alpha_.resize(n_configs, n_configs);
@@ -195,23 +177,6 @@
     kernels.resize(n_kernels,
                    Kernel(eta_grid.time_steps()));
     if (rsd) {
-=======
-    if (loop_params.dynamics() == EDS_SPT ||
-        loop_params.dynamics() == EVOLVE_EDS_ICS) {
-        spt_kernels.resize(n_kernels);
-    }
-    if (loop_params.dynamics() == EVOLVE_EDS_ICS ||
-        loop_params.dynamics() == EVOLVE_ASYMPTOTIC_ICS
-        ) {
-        kernels.resize(n_kernels);
-
-        for (size_t i = 0; i < n_kernels; ++i) {
-            kernels.at(i).values.assign(eta_grid.time_steps(),
-                Vec1D<double>(COMPONENTS));
-        }
-    }
-    if (rsd_) {
->>>>>>> afe3862c
         bare_los_projection_.resize(n_coeffs);
         composite_los_projection_.resize(n_configs);
 
@@ -224,33 +189,12 @@
 
 
 
-<<<<<<< HEAD
 /* Generic function for resetting kernels */
 template <typename KernelType, typename ResetFn>
 void reset_kernels(KernelType& kernels, ResetFn reset_fn) {
     for (auto& kernel : kernels) {
         kernel.computed = false;
         reset_fn(kernel);
-=======
-void IntegrandTables::reset()
-{
-    // bare_dot_prod, alpha_, beta_ tables etc. are completely rewritten
-    // by their respective compute-functions, hence no need to zero initialize
-
-    if (loop_params.dynamics() == EDS_SPT) {
-        reset_spt_kernels();
-    }
-    else if (loop_params.dynamics() == EVOLVE_ASYMPTOTIC_ICS ) {
-        reset_kernels();
-    }
-    else {
-        /* loop_params.dynamics() == EVOLVE_EDS_ICS */
-        reset_spt_kernels();
-        reset_kernels();
-    }
-    if (rsd_) {
-        reset_rsd_kernels();
->>>>>>> afe3862c
     }
 }
 
@@ -476,11 +420,7 @@
     compute_composite_dot_prod();
     compute_alpha_beta();
 
-<<<<<<< HEAD
     if (rsd) {
-=======
-    if (rsd_) {
->>>>>>> afe3862c
         compute_bare_los_proj();
         compute_composite_los_proj();
     }
