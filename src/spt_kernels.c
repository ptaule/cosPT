/*
   spt_kernels.c

   Created by Petter Taule on 18.02.2019
   Copyright (c) 2019 Petter Taule. All rights reserved.
*/


#include <stdio.h>
#include <gsl/gsl_matrix.h>
#include <gsl/gsl_combination.h>
#include <gsl/gsl_sf.h>

#include "../include/constants.h"
#include "../include/utilities.h"
#include "../include/tables.h"
#include "../include/spt_kernels.h"


<<<<<<< HEAD
vfloat partial_SPT_sum(
=======

static vfloat partial_SPT_sum(
>>>>>>> fa04a728
        const short int arguments[], /* kernel arguments                                  */
        short int n,                 /* kernel number                                     */
        short int m,                 /* sum index in kernel recursion relation            */
        short int a,                 /* coefficient: (2n+1) for F, 2 for G                */
        short int b,                 /* coefficient: 3 for F, 2n for G                    */
        const table_ptrs_t* tables
        )
{
    vfloat value = 0;

    short int args_l[N_KERNEL_ARGS] = {0};
    short int args_r[N_KERNEL_ARGS] = {0};

    for (int i = 0; i < N_KERNEL_ARGS; ++i) {
        args_l[i] = ZERO_LABEL;
        args_r[i] = ZERO_LABEL;
    }

    // - comb_l starts at {0,1,...,m} and in the while-loop goes over all
    //   combinations of m elements from {0,...,n} (n choose m possibilities)
    // - comb_r starts at {m+1,...,n} and in the while-loop goes
    //   ("backwards") over all combinations of (n-m) elements from {0,...,n}
    //   (n choose (n-m) possibilities)

    gsl_combination* comb_l = gsl_combination_alloc(n,m);
    gsl_combination* comb_r = gsl_combination_alloc(n,n-m);

    gsl_combination_init_first(comb_l);
    gsl_combination_init_last(comb_r);

    do {
        // Use comb_l and comb_r to find argument combination
        for (int i = 0; i < m; ++i) {
            args_l[i] = arguments[gsl_combination_get(comb_l,i)];
        }
        for (int i = 0; i < n - m; ++i) {
            args_r[i] = arguments[gsl_combination_get(comb_r,i)];
        }

        short int sum_l = sum_vectors(args_l,N_KERNEL_ARGS,tables->sum_table);
        short int sum_r = sum_vectors(args_r,N_KERNEL_ARGS,tables->sum_table);

        // F_n <-> component 0; G_n <-> component 1
<<<<<<< HEAD
        value += compute_SPT_kernel(args_l, m, 1, tables) *
            (  a * matrix_get(tables->alpha, sum_l, sum_r)
               * compute_SPT_kernel(args_r, n-m, 0, tables)
             + b * matrix_get(tables->beta, sum_l, sum_r)
               * compute_SPT_kernel(args_r, n-m, 1, tables)
=======
        // Send -1 as (unknown) kernel_index argument
        value += compute_SPT_kernel(args_l,-1,m,1,data_tables) *
            (  a * matrix_get(data_tables->alpha,sum_l,sum_r)
               * compute_SPT_kernel(args_r,-1,n-m,0,data_tables)
             + b * matrix_get(data_tables->beta ,sum_l,sum_r)
               * compute_SPT_kernel(args_r,-1,n-m,1,data_tables)
>>>>>>> fa04a728
            );

        // When m != (n - m), we may additionally compute the (n-m)-term by
        // swapping args_l, sum_l, m with args_r, sum_r and (n-m). Then
        // compute_SPT_kernel() only needs to sum up to (including) floor(n/2).
        if (m != n - m) {
            value += compute_SPT_kernel(args_r, n-m, 1, tables) *
                (  a * matrix_get(tables->alpha, sum_r, sum_l)
                   * compute_SPT_kernel(args_l, m,0, tables)
                   + b * matrix_get(tables->beta, sum_r, sum_l)
                   * compute_SPT_kernel(args_l, m, 1, tables)
                );
        }

    } while (gsl_combination_next(comb_l) == GSL_SUCCESS &&
             gsl_combination_prev(comb_r) == GSL_SUCCESS
            );

    // Devide through by symmetrization factor (n choose m)
    value /= gsl_sf_choose(n,m);

    gsl_combination_free(comb_l);
    gsl_combination_free(comb_r);

    return value;
}



vfloat compute_SPT_kernel(
<<<<<<< HEAD
        const short int arguments[], /* kernel arguments                                  */
        short int n,                 /* order in perturbation theory expansion            */
        short int component,         /* component to compute, NB: assumed to be 0-indexed */
        const table_ptrs_t* tables
=======
        const short int arguments[], /* kernel arguments                                   */
        short int kernel_index,      /* index for kernel table (to be combined with comp.) */
        short int n,                 /* order in perturbation theory expansion             */
        short int component,         /* component to compute, NB: assumed to be 0-indexed  */
        const table_pointers_t* data_tables
>>>>>>> fa04a728
        )
{
    // DEBUG: check that the number of non-zero arguments is in fact n, and
    // that kernel_index is in fact equivalent to arguments
#if DEBUG >= 1
    short int argument_index = kernel_index_from_arguments(arguments);
    if (kernel_index != -1 && argument_index != kernel_index) {
        warning_verbose("Index computed from kernel arguments (%d) does not "
                "equal kernel_index (%d).", argument_index, kernel_index);
    }

    int n_args = 0;
    for (int i = 0; i < N_KERNEL_ARGS; ++i) {
        if (arguments[i] != ZERO_LABEL) n_args++;
    }
    if (n_args != n)
        warning_verbose("Number of arguments is %d, while n is %d.", n_args,n);
#endif

    // For SPT kernels, F_1 = G_1 = ... = 1
    if (n == 1) {
        return 1.0;
    }

<<<<<<< HEAD
    // Compute kernel index, this depends on arguments (argument_index) and
    // which component is to be computed
    short int argument_index = kernel_index_from_arguments(arguments);
    short int index          = combined_kernel_index(argument_index,component);

    // Check if the kernel is already computed
    if (tables->kernels[index].computed)
        return tables->kernels[index].value;
=======
    // If kernel_index is not known, -1 is sent as argument
    if (kernel_index == -1) {
        kernel_index = kernel_index_from_arguments(arguments);
    }
    // Combine kernel_index with component
    short int index = combined_kernel_index(kernel_index,component);

    // Check if the kernel is already computed
    if (data_tables->kernels[index].computed) {
        return data_tables->kernels[index].value;
    }
>>>>>>> fa04a728

    // Define some factors dependent on component to compute
    short int a,b;
    if (component == 0) {
        a = 2 * n + 1;
        b = 2;
    }
    else {
        a = 3;
        b = 2 * n;
    }

    vfloat value = 0.0;

<<<<<<< HEAD
    // Only sum up to (including) floor(n/2), since partial_SPT_sum()
    // simultaneously computes terms m and (n-m)
    for (int m = 1; m <= n/2; ++m) {
        value += partial_SPT_sum(arguments,n,m,a,b,tables);
=======
    for (int m = 1; m < n; ++m) {
        value += partial_SPT_sum(arguments,n,m,a,b,data_tables);
>>>>>>> fa04a728
    }

    // Divide by overall factor in SPT recursion relation
    value /= (2*n + 3) * (n - 1);

    // Update kernel table
<<<<<<< HEAD
    tables->kernels[index].value = value;
    tables->kernels[index].computed = true;
=======
    data_tables->kernels[index].value = value;
    data_tables->kernels[index].computed = true;
>>>>>>> fa04a728

    return value;
}<|MERGE_RESOLUTION|>--- conflicted
+++ resolved
@@ -17,12 +17,7 @@
 #include "../include/spt_kernels.h"
 
 
-<<<<<<< HEAD
 vfloat partial_SPT_sum(
-=======
-
-static vfloat partial_SPT_sum(
->>>>>>> fa04a728
         const short int arguments[], /* kernel arguments                                  */
         short int n,                 /* kernel number                                     */
         short int m,                 /* sum index in kernel recursion relation            */
@@ -65,32 +60,23 @@
         short int sum_l = sum_vectors(args_l,N_KERNEL_ARGS,tables->sum_table);
         short int sum_r = sum_vectors(args_r,N_KERNEL_ARGS,tables->sum_table);
 
-        // F_n <-> component 0; G_n <-> component 1
-<<<<<<< HEAD
-        value += compute_SPT_kernel(args_l, m, 1, tables) *
+        // Send -1 as (unknown) kernel_index argument
+        value += compute_SPT_kernel(args_l, -1, m, 1, tables) *
             (  a * matrix_get(tables->alpha, sum_l, sum_r)
-               * compute_SPT_kernel(args_r, n-m, 0, tables)
+               * compute_SPT_kernel(args_r, -1, n-m, 0, tables)
              + b * matrix_get(tables->beta, sum_l, sum_r)
-               * compute_SPT_kernel(args_r, n-m, 1, tables)
-=======
-        // Send -1 as (unknown) kernel_index argument
-        value += compute_SPT_kernel(args_l,-1,m,1,data_tables) *
-            (  a * matrix_get(data_tables->alpha,sum_l,sum_r)
-               * compute_SPT_kernel(args_r,-1,n-m,0,data_tables)
-             + b * matrix_get(data_tables->beta ,sum_l,sum_r)
-               * compute_SPT_kernel(args_r,-1,n-m,1,data_tables)
->>>>>>> fa04a728
+               * compute_SPT_kernel(args_r, -1, n-m, 1, tables)
             );
 
         // When m != (n - m), we may additionally compute the (n-m)-term by
         // swapping args_l, sum_l, m with args_r, sum_r and (n-m). Then
         // compute_SPT_kernel() only needs to sum up to (including) floor(n/2).
         if (m != n - m) {
-            value += compute_SPT_kernel(args_r, n-m, 1, tables) *
+            value += compute_SPT_kernel(args_r, -1, n-m, 1, tables) *
                 (  a * matrix_get(tables->alpha, sum_r, sum_l)
-                   * compute_SPT_kernel(args_l, m,0, tables)
+                   * compute_SPT_kernel(args_l, -1, m, 0, tables)
                    + b * matrix_get(tables->beta, sum_r, sum_l)
-                   * compute_SPT_kernel(args_l, m, 1, tables)
+                   * compute_SPT_kernel(args_l, -1, m, 1, tables)
                 );
         }
 
@@ -110,18 +96,11 @@
 
 
 vfloat compute_SPT_kernel(
-<<<<<<< HEAD
-        const short int arguments[], /* kernel arguments                                  */
+        const short int arguments[], /* kernel arguments                                   */
+        short int kernel_index,      /* index for kernel table (to be combined with comp.) */
         short int n,                 /* order in perturbation theory expansion            */
         short int component,         /* component to compute, NB: assumed to be 0-indexed */
         const table_ptrs_t* tables
-=======
-        const short int arguments[], /* kernel arguments                                   */
-        short int kernel_index,      /* index for kernel table (to be combined with comp.) */
-        short int n,                 /* order in perturbation theory expansion             */
-        short int component,         /* component to compute, NB: assumed to be 0-indexed  */
-        const table_pointers_t* data_tables
->>>>>>> fa04a728
         )
 {
     // DEBUG: check that the number of non-zero arguments is in fact n, and
@@ -146,16 +125,6 @@
         return 1.0;
     }
 
-<<<<<<< HEAD
-    // Compute kernel index, this depends on arguments (argument_index) and
-    // which component is to be computed
-    short int argument_index = kernel_index_from_arguments(arguments);
-    short int index          = combined_kernel_index(argument_index,component);
-
-    // Check if the kernel is already computed
-    if (tables->kernels[index].computed)
-        return tables->kernels[index].value;
-=======
     // If kernel_index is not known, -1 is sent as argument
     if (kernel_index == -1) {
         kernel_index = kernel_index_from_arguments(arguments);
@@ -164,10 +133,9 @@
     short int index = combined_kernel_index(kernel_index,component);
 
     // Check if the kernel is already computed
-    if (data_tables->kernels[index].computed) {
-        return data_tables->kernels[index].value;
+    if (tables->kernels[index].computed) {
+        return tables->kernels[index].value;
     }
->>>>>>> fa04a728
 
     // Define some factors dependent on component to compute
     short int a,b;
@@ -182,28 +150,18 @@
 
     vfloat value = 0.0;
 
-<<<<<<< HEAD
     // Only sum up to (including) floor(n/2), since partial_SPT_sum()
     // simultaneously computes terms m and (n-m)
     for (int m = 1; m <= n/2; ++m) {
         value += partial_SPT_sum(arguments,n,m,a,b,tables);
-=======
-    for (int m = 1; m < n; ++m) {
-        value += partial_SPT_sum(arguments,n,m,a,b,data_tables);
->>>>>>> fa04a728
     }
 
     // Divide by overall factor in SPT recursion relation
     value /= (2*n + 3) * (n - 1);
 
     // Update kernel table
-<<<<<<< HEAD
     tables->kernels[index].value = value;
     tables->kernels[index].computed = true;
-=======
-    data_tables->kernels[index].value = value;
-    data_tables->kernels[index].computed = true;
->>>>>>> fa04a728
 
     return value;
 }