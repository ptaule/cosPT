--- conflicted
+++ resolved
@@ -28,7 +28,6 @@
 
         SumTable sum_table(loop_structure);
 
-<<<<<<< HEAD
         IRresumSettings ir_settings(
             n_loops,
             cfg.get<int>("pt_order"),
@@ -36,265 +35,6 @@
             cfg.get<double>("k_osc"),
             1
         );
-=======
-        InputPowerSpectrum ps(cfg.get<string>("input_ps_file"),
-                              cfg.get<double>("input_ps_rescale_num"),
-                              cfg.get<bool>("ir_resum"), ir_settings, n_loops,
-                              cfg.get<int>("pt_order"), cfg.get<bool>("rsd"),
-                              cfg.get<double>("rsd_growth_f"));
-
-        IntegrationInput input(ps, cfg.get<double>("q_min"),
-                               cfg.get<double>("q_max"),
-                               cfg.get<bool>("single_hard_limit"));
-
-        EtaGrid eta_grid(cfg.get<double>("eta_ini"),
-                         cfg.get<double>("eta_fin"),
-                         cfg.get<size_t>("time_steps"),
-                         cfg.get<size_t>("pre_time_steps"),
-                         cfg.get<double>("eta_asymp"));
-        EvolutionParameters ev_params(cfg.kappa(),
-                                      cfg.zeta_files(),
-                                      cfg.xi_files(),
-                                      cfg.get<double>("ode_atol"),
-                                      cfg.get<double>("ode_rtol"),
-                                      cfg.get<double>("ode_hstart"));
-        OmegaEigenspace omega_eigenspace(
-            cfg.get<Dynamics>("dynamics"),
-            eta_grid.eta_ini(),
-            ev_params,
-            cfg.get<int>("omega_eigenmode"),
-            cfg.get<double>("omega_k_min"),
-            cfg.get<double>("omega_k_max"),
-            cfg.get<int>("omega_N"),
-            cfg.get<double>("omega_imag_threshold")
-            );
-
-        input.pair_correlations = cfg.pair_correlations();
-        input.ps_diagrams = ps::construct_diagrams(loop_params);
-
-        input.tables_vec.emplace_back(cfg.get<double>("k_a"), 0, 0,
-                                        cfg.get<double>("rsd_growth_f"),
-                                        cfg.get<bool>("biased_tracers"),
-                                        cfg.bias_parameters(),
-                                        loop_params, sum_table,
-                                        ev_params, eta_grid, omega_eigenspace);
-
-        int n_correlations = static_cast<int>(input.pair_correlations.size());
-
-        double* xx = new double[static_cast<size_t>(n_dims)];
-        double* ff = new double[static_cast<size_t>(n_correlations)];
-
-        for (int i = 0; i < n_dims; ++i) {
-            xx[i] = 0.5;
-        }
-
-        for (auto _ : state) {
-            // This code gets timed
-            int nvec = 1;
-            /* core = -1 in accordance with ps::integrand() or bs::integrand() */
-            int core = -1;
-            integrand(&n_dims, xx, &n_correlations, ff, &input, &nvec, &core);
-        }
-
-        delete[] xx;
-        delete[] ff;
-    }
-    catch (const ConfigException& cfgex) {
-        std::cerr << cfgex.what() << std::endl;
-            return;
-    }
-    catch (const std::exception& ex) {
-        std::cerr << ex.what() << std::endl;
-        return;
-    }
-}
-
-
-
-static void BM_PS_EdS_integrand_2loop(benchmark::State& state) {
-    // Perform setup here
-    try {
-        Config cfg("benchmark/ini/ps_eds_spt.cfg", -1, -1, -1, 0, 0);
-
-        int n_loops = 2;
-        int n_dims = 3 * n_loops - 1;
-
-        LoopParameters loop_params(n_loops, cfg.get<Spectrum>("spectrum"),
-                                   cfg.get<Dynamics>("dynamics"),
-                                   cfg.get<bool>("rsd"));
-        SumTable sum_table(loop_params);
-
-        IRresumSettings ir_settings(cfg.get<double>("k_s"), cfg.get<double>("k_osc"));
-
-        InputPowerSpectrum ps(cfg.get<string>("input_ps_file"),
-                              cfg.get<double>("input_ps_rescale_num"),
-                              cfg.get<bool>("ir_resum"), ir_settings, n_loops,
-                              cfg.get<int>("pt_order"), cfg.get<bool>("rsd"),
-                              cfg.get<double>("rsd_growth_f"));
-
-        IntegrationInput input(ps, cfg.get<double>("q_min"),
-                               cfg.get<double>("q_max"),
-                               cfg.get<bool>("single_hard_limit"));
-
-        EtaGrid eta_grid(cfg.get<double>("eta_ini"),
-                         cfg.get<double>("eta_fin"),
-                         cfg.get<size_t>("time_steps"),
-                         cfg.get<size_t>("pre_time_steps"),
-                         cfg.get<double>("eta_asymp"));
-        EvolutionParameters ev_params(cfg.kappa(),
-                                      cfg.zeta_files(),
-                                      cfg.xi_files(),
-                                      cfg.get<double>("ode_atol"),
-                                      cfg.get<double>("ode_rtol"),
-                                      cfg.get<double>("ode_hstart"));
-        OmegaEigenspace omega_eigenspace(
-            cfg.get<Dynamics>("dynamics"),
-            eta_grid.eta_ini(),
-            ev_params,
-            cfg.get<int>("omega_eigenmode"),
-            cfg.get<double>("omega_k_min"),
-            cfg.get<double>("omega_k_max"),
-            cfg.get<int>("omega_N"),
-            cfg.get<double>("omega_imag_threshold")
-            );
-
-        input.pair_correlations = cfg.pair_correlations();
-        input.ps_diagrams = ps::construct_diagrams(loop_params);
-
-        input.tables_vec.emplace_back(cfg.get<double>("k_a"), 0, 0,
-                                        cfg.get<double>("rsd_growth_f"),
-                                        cfg.get<bool>("biased_tracers"),
-                                        cfg.bias_parameters(),
-                                        loop_params, sum_table,
-                                        ev_params, eta_grid, omega_eigenspace);
-
-        int n_correlations = static_cast<int>(input.pair_correlations.size());
-
-        double* xx = new double[static_cast<size_t>(n_dims)];
-        double* ff = new double[static_cast<size_t>(n_correlations)];
-
-        for (int i = 0; i < n_dims; ++i) {
-            xx[i] = 0.5;
-        }
-
-        for (auto _ : state) {
-            // This code gets timed
-            int nvec = 1;
-            /* core = -1 in accordance with ps::integrand() or bs::integrand() */
-            int core = -1;
-            integrand(&n_dims, xx, &n_correlations, ff, &input, &nvec, &core);
-        }
-
-        delete[] xx;
-        delete[] ff;
-    }
-    catch (const ConfigException& cfgex) {
-        std::cerr << cfgex.what() << std::endl;
-            return;
-    }
-    catch (const std::exception& ex) {
-        std::cerr << ex.what() << std::endl;
-            return;
-    }
-}
-
-
-static void BM_BS_EdS_integrand_1loop(benchmark::State& state) {
-    // Perform setup here
-    try {
-        Config cfg("benchmark/ini/bs_eds_spt.cfg", -1, -1, -1, 0, 0);
-
-        int n_loops = 1;
-        int n_dims = 3 * n_loops;
-
-        LoopParameters loop_params(n_loops, cfg.get<Spectrum>("spectrum"),
-                                   cfg.get<Dynamics>("dynamics"),
-                                   cfg.get<bool>("rsd"));
-        SumTable sum_table(loop_params);
-
-        IRresumSettings ir_settings(cfg.get<double>("k_s"), cfg.get<double>("k_osc"));
-
-        InputPowerSpectrum ps(cfg.get<string>("input_ps_file"),
-                              cfg.get<double>("input_ps_rescale_num"),
-                              cfg.get<bool>("ir_resum"), ir_settings, n_loops,
-                              cfg.get<int>("pt_order"), cfg.get<bool>("rsd"),
-                              cfg.get<double>("rsd_growth_f"));
-
-        IntegrationInput input(ps, cfg.get<double>("q_min"),
-                               cfg.get<double>("q_max"),
-                               cfg.get<bool>("single_hard_limit"));
-
-        EtaGrid eta_grid(cfg.get<double>("eta_ini"),
-                         cfg.get<double>("eta_fin"),
-                         cfg.get<size_t>("time_steps"),
-                         cfg.get<size_t>("pre_time_steps"),
-                         cfg.get<double>("eta_asymp"));
-        EvolutionParameters ev_params(cfg.kappa(),
-                                      cfg.zeta_files(),
-                                      cfg.xi_files(),
-                                      cfg.get<double>("ode_atol"),
-                                      cfg.get<double>("ode_rtol"),
-                                      cfg.get<double>("ode_hstart"));
-        OmegaEigenspace omega_eigenspace(
-            cfg.get<Dynamics>("dynamics"),
-            eta_grid.eta_ini(),
-            ev_params,
-            cfg.get<int>("omega_eigenmode"),
-            cfg.get<double>("omega_k_min"),
-            cfg.get<double>("omega_k_max"),
-            cfg.get<int>("omega_N"),
-            cfg.get<double>("omega_imag_threshold")
-            );
-
-        input.pair_correlations = cfg.pair_correlations();
-        input.bs_diagrams = bs::construct_diagrams(loop_params);
-
-        input.tables_vec.emplace_back(cfg.get<double>("k_a"),
-                                      cfg.get<double>("k_b"),
-                                      cfg.get<double>("cos_ab"),
-                                      cfg.get<double>("rsd_growth_f"),
-                                      cfg.get<bool>("biased_tracers"),
-                                      cfg.bias_parameters(),
-                                      loop_params, sum_table, ev_params,
-                                      eta_grid, omega_eigenspace);
-
-        int n_correlations = static_cast<int>(input.pair_correlations.size());
-
-        double* xx = new double[static_cast<size_t>(n_dims)];
-        double* ff = new double[static_cast<size_t>(n_correlations)];
-
-        for (int i = 0; i < n_dims; ++i) {
-            xx[i] = 0.5;
-        }
-
-        for (auto _ : state) {
-            // This code gets timed
-            int nvec = 1;
-            /* core = -1 in accordance with bs::integrand() or bs::integrand() */
-            int core = -1;
-            integrand(&n_dims, xx, &n_correlations, ff, &input, &nvec, &core);
-        }
-
-        delete[] xx;
-        delete[] ff;
-    }
-    catch (const ConfigException& cfgex) {
-        std::cerr << cfgex.what() << std::endl;
-            return;
-    }
-    catch (const std::exception& ex) {
-        std::cerr << ex.what() << std::endl;
-        return;
-    }
-}
-
-
-
-static void BM_BS_EdS_integrand_2loop(benchmark::State& state) {
-    // Perform setup here
-    try {
-        Config cfg("benchmark/ini/bs_eds_spt.cfg", -1, -1, -1, 0, 0);
->>>>>>> afe3862c
 
         InputPowerSpectrum ps(cfg.get<std::string>("input_ps_file"),
                               cfg.get<double>("input_ps_rescale_num"),
@@ -311,68 +51,6 @@
                          cfg.get<size_t>("time_steps"),
                          cfg.get<size_t>("pre_time_steps"),
                          cfg.get<double>("eta_asymp"));
-<<<<<<< HEAD
-=======
-        EvolutionParameters ev_params(cfg.kappa(),
-                                      cfg.zeta_files(),
-                                      cfg.xi_files(),
-                                      cfg.get<double>("ode_atol"),
-                                      cfg.get<double>("ode_rtol"),
-                                      cfg.get<double>("ode_hstart"));
-        OmegaEigenspace omega_eigenspace(
-            cfg.get<Dynamics>("dynamics"),
-            eta_grid.eta_ini(),
-            ev_params,
-            cfg.get<int>("omega_eigenmode"),
-            cfg.get<double>("omega_k_min"),
-            cfg.get<double>("omega_k_max"),
-            cfg.get<int>("omega_N"),
-            cfg.get<double>("omega_imag_threshold")
-            );
-
-        input.pair_correlations = cfg.pair_correlations();
-        input.bs_diagrams = bs::construct_diagrams(loop_params);
-
-        input.tables_vec.emplace_back(cfg.get<double>("k_a"),
-                                      cfg.get<double>("k_b"),
-                                      cfg.get<double>("cos_ab"),
-                                      cfg.get<double>("rsd_growth_f"),
-                                      cfg.get<bool>("biased_tracers"),
-                                      cfg.bias_parameters(),
-                                      loop_params, sum_table, ev_params,
-                                      eta_grid, omega_eigenspace);
-
-        int n_correlations = static_cast<int>(input.pair_correlations.size());
-
-        double* xx = new double[static_cast<size_t>(n_dims)];
-        double* ff = new double[static_cast<size_t>(n_correlations)];
-
-        for (int i = 0; i < n_dims; ++i) {
-            xx[i] = 0.5;
-        }
-
-        for (auto _ : state) {
-            // This code gets timed
-            int nvec = 1;
-            /* core = -1 in accordance with bs::integrand() or bs::integrand() */
-            int core = -1;
-            integrand(&n_dims, xx, &n_correlations, ff, &input, &nvec, &core);
-        }
-
-        delete[] xx;
-        delete[] ff;
-    }
-    catch (const ConfigException& cfgex) {
-        std::cerr << cfgex.what() << std::endl;
-            return;
-    }
-    catch (const std::exception& ex) {
-        std::cerr << ex.what() << std::endl;
-        return;
-    }
-}
-
->>>>>>> afe3862c
 
         EvolutionParameters ev_params(cfg.kappa(),
                                       cfg.zeta_files(),
@@ -380,31 +58,6 @@
                                       cfg.get<double>("ode_abs_tolerance"),
                                       cfg.get<double>("ode_rel_tolerance"),
                                       cfg.get<double>("ode_start_step"));
-<<<<<<< HEAD
-=======
-        OmegaEigenspace omega_eigenspace(
-            cfg.get<Dynamics>("dynamics"),
-            eta_grid.eta_ini(),
-            ev_params,
-            cfg.get<int>("omega_eigenmode"),
-            cfg.get<double>("omega_k_min"),
-            cfg.get<double>("omega_k_max"),
-            cfg.get<int>("omega_N"),
-            cfg.get<double>("omega_imag_threshold")
-            );
-
-        input.pair_correlations = cfg.pair_correlations();
-        input.ps_diagrams = ps::construct_diagrams(loop_params);
-
-        input.tables_vec.emplace_back(cfg.get<double>("k_a"), 0, 0,
-                                        cfg.get<double>("rsd_growth_f"),
-                                        cfg.get<bool>("biased_tracers"),
-                                        cfg.bias_parameters(),
-                                        loop_params, sum_table,
-                                        ev_params, eta_grid, omega_eigenspace);
-
-        int n_correlations = static_cast<int>(input.pair_correlations.size());
->>>>>>> afe3862c
 
         OmegaEigenspace omega_eigenspace( dynamics,
                                          eta_grid.eta_ini(),
@@ -424,6 +77,8 @@
                 input.tables_vec.emplace_back(
                     cfg.get<double>("k_a"), 0, 0, rsd,
                     cfg.get<double>("rsd_growth_f"),
+                    cfg.get<bool>("biased_tracers"),
+                    cfg.bias_parameters(),
                     dynamics, loop_structure, sum_table, ev_params, eta_grid,
                     omega_eigenspace);
 
@@ -451,8 +106,10 @@
                     cfg.get<double>("k_a"),
                     cfg.get<double>("k_b"),
                     cfg.get<double>("cos_ab"), false,
-                    0, dynamics, loop_structure, sum_table,
-                    ev_params, eta_grid, omega_eigenspace);
+                    0.0, false,
+                    cfg.bias_parameters(),
+                    dynamics, loop_structure, sum_table, ev_params, eta_grid,
+                    omega_eigenspace);
                 break;
         }
 
@@ -477,103 +134,11 @@
 
 
 
-<<<<<<< HEAD
 #define REGISTER_BENCHMARK(NAME, N_LOOPS, spectrum, CONFIG_FILE) \
     static void NAME(benchmark::State& state) { \
         run_integrand_benchmark(state, N_LOOPS, spectrum, CONFIG_FILE); \
     } \
     BENCHMARK(NAME);
-=======
-static void BM_PS_2fluid_integrand_2loop(benchmark::State& state) {
-    // Perform setup here
-    try {
-        Config cfg("benchmark/ini/quijote_Mnu_0.1eV.cfg",
-                   -1, -1, -1, 0,
-                   0);
-
-        int n_loops = 2;
-        int n_dims = 3 * n_loops - 1;
-
-        LoopParameters loop_params(n_loops, cfg.get<Spectrum>("spectrum"),
-                                   cfg.get<Dynamics>("dynamics"),
-                                   cfg.get<bool>("rsd"));
-        SumTable sum_table(loop_params);
-
-        IRresumSettings ir_settings(cfg.get<double>("k_s"), cfg.get<double>("k_osc"));
-
-        InputPowerSpectrum ps(cfg.get<string>("input_ps_file"),
-                              cfg.get<double>("input_ps_rescale_num"),
-                              cfg.get<bool>("ir_resum"), ir_settings, n_loops,
-                              cfg.get<int>("pt_order"), cfg.get<bool>("rsd"),
-                              cfg.get<double>("rsd_growth_f"));
-
-        IntegrationInput input(ps, cfg.get<double>("q_min"),
-                               cfg.get<double>("q_max"),
-                               cfg.get<bool>("single_hard_limit"));
-
-        EtaGrid eta_grid(cfg.get<double>("eta_ini"),
-                         cfg.get<double>("eta_fin"),
-                         cfg.get<size_t>("time_steps"),
-                         cfg.get<size_t>("pre_time_steps"),
-                         cfg.get<double>("eta_asymp"));
-        EvolutionParameters ev_params(cfg.kappa(),
-                                      cfg.zeta_files(),
-                                      cfg.xi_files(),
-                                      cfg.get<double>("ode_abs_tolerance"),
-                                      cfg.get<double>("ode_rel_tolerance"),
-                                      cfg.get<double>("ode_start_step"));
-        OmegaEigenspace omega_eigenspace(
-            cfg.get<Dynamics>("dynamics"),
-            eta_grid.eta_ini(),
-            ev_params,
-            cfg.get<int>("omega_eigenmode"),
-            cfg.get<double>("omega_k_min"),
-            cfg.get<double>("omega_k_max"),
-            cfg.get<int>("omega_N"),
-            cfg.get<double>("omega_imag_threshold")
-            );
-
-        input.pair_correlations = cfg.pair_correlations();
-        input.ps_diagrams = ps::construct_diagrams(loop_params);
-
-        input.tables_vec.emplace_back(cfg.get<double>("k_a"), 0, 0,
-                                        cfg.get<double>("rsd_growth_f"),
-                                        cfg.get<bool>("biased_tracers"),
-                                        cfg.bias_parameters(),
-                                        loop_params, sum_table,
-                                        ev_params, eta_grid, omega_eigenspace);
-
-        int n_correlations = static_cast<int>(input.pair_correlations.size());
-
-        double* xx = new double[static_cast<size_t>(n_dims)];
-        double* ff = new double[static_cast<size_t>(n_correlations)];
-
-        for (int i = 0; i < n_dims; ++i) {
-            xx[i] = 0.5;
-        }
-
-        for (auto _ : state) {
-            // This code gets timed
-            int nvec = 1;
-            /* core = -1 in accordance with ps::integrand() or bs::integrand() */
-            int core = -1;
-            integrand(&n_dims, xx, &n_correlations, ff, &input, &nvec, &core);
-        }
-
-        delete[] xx;
-        delete[] ff;
-    }
-    catch (const ConfigException& cfgex) {
-        std::cerr << cfgex.what() << std::endl;
-            return;
-    }
-    catch (const std::exception& ex) {
-        std::cerr << ex.what() << std::endl;
-        return;
-    }
-}
-
->>>>>>> afe3862c
 
 REGISTER_BENCHMARK(BM_PS_EdS_integrand_1loop, 1, POWERSPECTRUM, "benchmark/ini/ps_eds_spt.cfg")
 REGISTER_BENCHMARK(BM_PS_EdS_integrand_2loop, 2, POWERSPECTRUM, "benchmark/ini/ps_eds_spt.cfg")
