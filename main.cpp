--- conflicted
+++ resolved
@@ -222,7 +222,6 @@
 
 
 
-<<<<<<< HEAD
 IntegrationInput initialize_integration_input(const Config& cfg, const CalculationSetup& setup) {
     IntegrationInput input(
         setup.ps,
@@ -235,79 +234,6 @@
         input.pair_correlations = cfg.pair_correlations();
         if (setup.n_loops > 0) {
             input.ps_diagrams = ps::construct_diagrams(setup.loop_structure);
-=======
-        InputPowerSpectrum ps(cfg.get<string>("input_ps_file"),
-                              cfg.get<double>("input_ps_rescale_num"),
-                              cfg.get<bool>("ir_resum"),
-                              ir_settings, rsd,
-                              cfg.get<double>("rsd_growth_f"));
-
-        IntegrationInput input(ps, cfg.get<double>("q_min"),
-                               cfg.get<double>("q_max"),
-                               cfg.get<bool>("single_hard_limit"));
-
-        if (cfg.get<Spectrum>("spectrum") == POWERSPECTRUM) {
-            input.pair_correlations = cfg.pair_correlations();
-
-            if (rsd) {
-                n_comp = 3; /* Monopole, quadrupole, hexadecapole */
-            }
-            else {
-                n_comp = input.pair_correlations.size();
-            }
-
-            if (n_loops > 0) {
-                if (rsd) {
-                    n_dims = 3 * n_loops + 1;
-                }
-                else {
-                    n_dims = 3 * n_loops - 1;
-                }
-
-                input.ps_diagrams = ps::construct_diagrams(loop_params);
-
-                /* (Master + n_cores) instances of IntegrandTables */
-                for (int i = 0; i < cuba_n_cores + 1; ++i) {
-                    input.tables_vec.emplace_back(
-                            cfg.get<double>("k_a"), 0, 0,
-                            cfg.get<bool>("rsd"),
-                            cfg.get<double>("rsd_growth_f"),
-                            cfg.get<bool>("biased_tracers"),
-                            cfg.bias_parameters(),
-                            loop_params, sum_table, ev_params, eta_grid,
-                            omega_eigenspace);
-                }
-            }
-        }
-        else if (cfg.get<Spectrum>("spectrum") == BISPECTRUM) {
-            input.triple_correlations = cfg.triple_correlations();
-            n_comp = input.triple_correlations.size();
-
-            if (rsd) {
-                std::cerr << "RSD is not implemented for bispectrum. Exiting."
-                    << std::endl;
-                return EXIT_FAILURE;
-            }
-
-            if (n_loops > 0) {
-                n_dims = 3 * n_loops;
-                input.bs_diagrams = bs::construct_diagrams(loop_params);
-
-                /* (Master + n_cores) instances of IntegrandTables */
-                for (int i = 0; i < cuba_n_cores + 1; ++i) {
-                    input.tables_vec.emplace_back(
-                            cfg.get<double>("k_a"),
-                            cfg.get<double>("k_b"),
-                            cfg.get<double>("cos_ab"),
-                            cfg.get<bool>("rsd"),
-                            cfg.get<double>("rsd_growth_f"),
-                            cfg.get<bool>("biased_tracers"),
-                            cfg.bias_parameters(),
-                            loop_params, sum_table, ev_params, eta_grid,
-                            omega_eigenspace);
-                }
-            }
->>>>>>> afe3862c
         }
     } else if (setup.spectrum == BISPECTRUM) {
         input.triple_correlations = cfg.triple_correlations();
@@ -324,6 +250,8 @@
             (setup.spectrum == BISPECTRUM ? cfg.get<double>("cos_ab") : 0.0),
             setup.rsd,
             cfg.get<double>("rsd_growth_f"),
+            cfg.get<bool>("biased_tracers"),
+            cfg.bias_parameters(),
             setup.dynamics,
             setup.loop_structure,
             setup.sum_table,
@@ -336,39 +264,6 @@
     return input;
 }
 
-<<<<<<< HEAD
-=======
-        /* Tree-level results */
-        if (cfg.get<Spectrum>("spectrum") == POWERSPECTRUM) {
-            IntegrandTables tables(
-                    cfg.get<double>("k_a"), 0, 0,
-                    cfg.get<bool>("rsd"),
-                    cfg.get<double>("rsd_growth_f"),
-                    cfg.get<bool>("biased_tracers"),
-                    cfg.bias_parameters(),
-                    loop_params, sum_table, ev_params, eta_grid,
-                    omega_eigenspace);
-            ps::tree_level(tables, ps, input.pair_correlations, tree_level_result);
-        }
-        else if (cfg.get<Spectrum>("spectrum") == BISPECTRUM) {
-            /* Tree level bispectrum */
-            IntegrandTables tables(
-                    cfg.get<double>("k_a"),
-                    cfg.get<double>("k_b"),
-                    cfg.get<double>("cos_ab"),
-                    cfg.get<bool>("rsd"),
-                    cfg.get<double>("rsd_growth_f"),
-                    cfg.get<bool>("biased_tracers"),
-                    cfg.bias_parameters(),
-                    loop_params, sum_table, ev_params, eta_grid,
-                    omega_eigenspace);
-            bs::tree_level(tables, ps, input.triple_correlations,
-                           tree_level_result);
-        }
-        else {
-            throw ConfigException("Unknown spectrum.");
-        }
->>>>>>> afe3862c
 
 
 IntegrandTables make_tables_for_tree_level(const Config& cfg, const CalculationSetup& setup) {
@@ -378,6 +273,8 @@
         (setup.spectrum == BISPECTRUM ? cfg.get<double>("cos_ab") : 0.0),
         setup.rsd,
         cfg.get<double>("rsd_growth_f"),
+        cfg.get<bool>("biased_tracers"),
+        cfg.bias_parameters(),
         setup.dynamics,
         setup.loop_structure,
         setup.sum_table,
@@ -392,19 +289,30 @@
 void compute_tree_level(const CalculationSetup& setup, const Config& cfg,
                         const IntegrationInput& input, std::vector<double>& tree_level_result) {
     if (setup.spectrum == POWERSPECTRUM) {
-        IntegrandTables tables(cfg.get<double>("k_a"), 0, 0, setup.rsd,
+        IntegrandTables tables(cfg.get<double>("k_a"), 0,
+                               0, setup.rsd,
                                cfg.get<double>("rsd_growth_f"),
-                               setup.dynamics, setup.loop_structure,
-                               setup.sum_table, setup.evolution_params,
-                               setup.eta_grid, setup.omega_eigenspace);
+                               cfg.get<bool>("biased_tracers"),
+                               cfg.bias_parameters(),
+                               setup.dynamics,
+                               setup.loop_structure,
+                               setup.sum_table,
+                               setup.evolution_params,
+                               setup.eta_grid,
+                               setup.omega_eigenspace);
         ps::tree_level(tables, setup.ps, input.pair_correlations, tree_level_result);
     } else if (setup.spectrum == BISPECTRUM) {
         IntegrandTables tables(cfg.get<double>("k_a"),
                                cfg.get<double>("k_b"),
-                               cfg.get<double>("cos_ab"), false, 0,
+                               cfg.get<double>("cos_ab"),
+                               false, 0,
+                               cfg.get<bool>("biased_tracers"),
+                               cfg.bias_parameters(),
                                setup.dynamics,
-                               setup.loop_structure, setup.sum_table,
-                               setup.evolution_params, setup.eta_grid,
+                               setup.loop_structure,
+                               setup.sum_table,
+                               setup.evolution_params,
+                               setup.eta_grid,
                                setup.omega_eigenspace);
         bs::tree_level(tables, setup.ps, input.triple_correlations, tree_level_result);
     }
