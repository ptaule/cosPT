#!/usr/bin/env bash

set -e
set -x

cleanup() {
    rm -rf "$tempdir"
}

# Run cleanup on EXIT
trap cleanup EXIT

# Set some default values:
n_cores=1
log_file=

usage()
{
  echo "Usage: run_tests.sh [ --n_cores NUM] LOG_FILE"
  exit 2
}

PARSED_ARGUMENTS=$(getopt -n run_tests -o hp: --long help,n_cores: -- "$@")
VALID_ARGUMENTS=$?
if [ "$VALID_ARGUMENTS" != "0" ]; then
  usage
fi

eval set -- "$PARSED_ARGUMENTS"
while :
do
  case "$1" in
    -h | --help) usage ; shift 2 ;;
    -p | --n_cores) n_cores=$2 ; shift 2 ;;
    # -- means the end of the arguments; drop this, and break out of the while loop
    --) shift; break ;;
    # If invalid options were passed, then getopt should have reported an error,
    # which we checked as VALID_ARGUMENTS when getopt was called...
    *) echo "Unexpected option: $1 - this should not happen."
       usage ;;
  esac
done

if [ $# -ne 1 ]; then
  usage
fi

log_file=$1


exe=build/cosPT
isapprox=tests/isapprox.jl

sourcedir=$(pwd)
tempdir="$(mktemp -d -t cosPTintTest_XXXXXX)"

mkdir -p "$tempdir"/local
mkdir -p "$tempdir"/input
mkdir -p "$tempdir"/output
mkdir -p "$tempdir"/tests

cp -r -t "$tempdir" "$sourcedir"/src "$sourcedir"/include \
    "$sourcedir"/main.cpp "$sourcedir"/Makefile
<<<<<<< HEAD
cp -r -t "$tempdir" "$sourcedir"/tests "$sourcedir"/input/k_a_bao_zoom.dat
=======
cp -r -t "$tempdir/tests/" "$sourcedir"/tests/data \
    "$sourcedir"/tests/ini "$sourcedir"/tests/isapprox.jl
>>>>>>> 6b04e8ab
cp -t "$tempdir"/input "$sourcedir"/input/k_*.dat

# Remember git sha from source directory
cd "$sourcedir"
git_sha=$(git rev-parse HEAD)

cd "$tempdir"
# Create src/version_.cpp with git sha from source directory, and add this file
# to the source files listed in the makefile
printf "#include \"../include/version.hpp\"\nstd::string build_git_sha =  \"%s\";" \
    $git_sha > src/version_.cpp
sed -i '/SRC_FILES/ s/\\$/version_.cpp \\/' Makefile
make clean
make -j $n_cores
#export LD_LIBRARY_PATH=path to libs


for f in {L1,L2}; do
    mkdir -p "$tempdir"/output/eds_spt_bs/"$f";
done

{
    echo "Integration test"
    date
} > "$log_file"

for k_a in {000,005,010,015,020,025,030,035,040,045,050,055}; do
    {
<<<<<<< HEAD
        "$exe" --k_a_idx $k_a --n_cores $n_cores "$tempdir"/tests/ini/eds_spt_ps_L1.cfg
        "$exe" --k_a_idx $k_a --n_cores $n_cores "$tempdir"/tests/ini/eds_spt_ps_L2.cfg
        "$exe" --k_a_idx $k_a --n_cores $n_cores "$tempdir"/tests/ini/eds_spt_ps_L2_sh.cfg
    } >> "$log_file"
=======
        for f in {L1,L2,L2_sh,rsd_L1,rsd_L2,rsd_L2_sh,rsd_ir_L1,rsd_ir_L2,rsd_ir_L2_sh}; do
            {
            mkdir -p "$tempdir"/output/eds_spt_ps/"$f";
            "$exe" --k_a_idx $k_a --n_cores $n_cores "$tempdir"/tests/ini/eds_spt_ps_"$f".cfg
            } >> "$log_file"
        done
    }
>>>>>>> 6b04e8ab
done

for k_a in {000,010,020,030,040,050,060,070,080,090,100}; do
    {
<<<<<<< HEAD
        "$exe" --k_a_idx $k_a --k_b_idx $k_a --k_c_idx $k_a --n_cores $n_cores \
            "$tempdir"/tests/ini/eds_spt_bs_L1.cfg
        "$exe" --k_a_idx $k_a --k_b_idx $k_a --k_c_idx $k_a --n_cores $n_cores \
            "$tempdir"/tests/ini/eds_spt_bs_L2.cfg
    } >> "$log_file"
=======
        for f in {L1,L2}; do
            {
            mkdir -p "$tempdir"/output/eds_spt_bs/"$f";
            "$exe" --k_a_idx $k_a --k_b_idx $k_a --k_c_idx $k_a --n_cores $n_cores \
                "$tempdir"/tests/ini/eds_spt_bs_"$f".cfg
            } >> "$log_file"
        done
    }
>>>>>>> 6b04e8ab
done

for f in output/*/*/; do
    cat "$f"/* > "$f"/total.dat
done

<<<<<<< HEAD
{
    julia "$isapprox" --col_A 3 --col_err_A 4 --col_B 3 --col_err_B 4 \
        "$tempdir"/tests/data/eds_spt_ps/L1/total.dat "$tempdir"/output/eds_spt_ps/L1/total.dat
    julia "$isapprox" --col_A 3 --col_err_A 4 --col_B 3 --col_err_B 4 \
        "$tempdir"/tests/data/eds_spt_ps/L2/total.dat "$tempdir"/output/eds_spt_ps/L2/total.dat
    julia "$isapprox" --col_A 3 --col_err_A 4 --col_B 3 --col_err_B 4 \
        "$tempdir"/tests/data/eds_spt_ps/L2_sh/total.dat "$tempdir"/output/eds_spt_ps/L2_sh/total.dat
    julia "$isapprox" --col_A 5 --col_err_A 6 --col_B 5 --col_err_B 6 \
        "$tempdir"/tests/data/eds_spt_bs/L1/total.dat "$tempdir"/output/eds_spt_bs/L1/total.dat
    julia "$isapprox" --col_A 5 --col_err_A 6 --col_B 5 --col_err_B 6 \
        "$tempdir"/tests/data/eds_spt_bs/L2/total.dat "$tempdir"/output/eds_spt_bs/L2/total.dat
} >> "$log_file"
=======
for m in {L1,L2,L2_sh,rsd_L1,rsd_L2,rsd_L2_sh,rsd_ir_L1,rsd_ir_L2,rsd_ir_L2_sh}; do
    {
        julia "$isapprox" --col_A 3 --col_err_A 4 --col_B 3 --col_err_B 4 \
            "$tempdir"/tests/data/eds_spt_ps/"$m".dat "$tempdir"/output/eds_spt_ps/"$m"/total.dat
    } >> "$log_file"
done

for m in {L1,L2}; do
    {
        julia "$isapprox" --col_A 3 --col_err_A 4 --col_B 3 --col_err_B 4 \
            "$tempdir"/tests/data/eds_spt_bs/"$m".dat "$tempdir"/output/eds_spt_bs/"$m"/total.dat
    } >> "$log_file"
done
>>>>>>> 6b04e8ab
<|MERGE_RESOLUTION|>--- conflicted
+++ resolved
@@ -61,12 +61,8 @@
 
 cp -r -t "$tempdir" "$sourcedir"/src "$sourcedir"/include \
     "$sourcedir"/main.cpp "$sourcedir"/Makefile
-<<<<<<< HEAD
-cp -r -t "$tempdir" "$sourcedir"/tests "$sourcedir"/input/k_a_bao_zoom.dat
-=======
 cp -r -t "$tempdir/tests/" "$sourcedir"/tests/data \
     "$sourcedir"/tests/ini "$sourcedir"/tests/isapprox.jl
->>>>>>> 6b04e8ab
 cp -t "$tempdir"/input "$sourcedir"/input/k_*.dat
 
 # Remember git sha from source directory
@@ -95,12 +91,6 @@
 
 for k_a in {000,005,010,015,020,025,030,035,040,045,050,055}; do
     {
-<<<<<<< HEAD
-        "$exe" --k_a_idx $k_a --n_cores $n_cores "$tempdir"/tests/ini/eds_spt_ps_L1.cfg
-        "$exe" --k_a_idx $k_a --n_cores $n_cores "$tempdir"/tests/ini/eds_spt_ps_L2.cfg
-        "$exe" --k_a_idx $k_a --n_cores $n_cores "$tempdir"/tests/ini/eds_spt_ps_L2_sh.cfg
-    } >> "$log_file"
-=======
         for f in {L1,L2,L2_sh,rsd_L1,rsd_L2,rsd_L2_sh,rsd_ir_L1,rsd_ir_L2,rsd_ir_L2_sh}; do
             {
             mkdir -p "$tempdir"/output/eds_spt_ps/"$f";
@@ -108,18 +98,10 @@
             } >> "$log_file"
         done
     }
->>>>>>> 6b04e8ab
 done
 
 for k_a in {000,010,020,030,040,050,060,070,080,090,100}; do
     {
-<<<<<<< HEAD
-        "$exe" --k_a_idx $k_a --k_b_idx $k_a --k_c_idx $k_a --n_cores $n_cores \
-            "$tempdir"/tests/ini/eds_spt_bs_L1.cfg
-        "$exe" --k_a_idx $k_a --k_b_idx $k_a --k_c_idx $k_a --n_cores $n_cores \
-            "$tempdir"/tests/ini/eds_spt_bs_L2.cfg
-    } >> "$log_file"
-=======
         for f in {L1,L2}; do
             {
             mkdir -p "$tempdir"/output/eds_spt_bs/"$f";
@@ -128,27 +110,12 @@
             } >> "$log_file"
         done
     }
->>>>>>> 6b04e8ab
 done
 
 for f in output/*/*/; do
     cat "$f"/* > "$f"/total.dat
 done
 
-<<<<<<< HEAD
-{
-    julia "$isapprox" --col_A 3 --col_err_A 4 --col_B 3 --col_err_B 4 \
-        "$tempdir"/tests/data/eds_spt_ps/L1/total.dat "$tempdir"/output/eds_spt_ps/L1/total.dat
-    julia "$isapprox" --col_A 3 --col_err_A 4 --col_B 3 --col_err_B 4 \
-        "$tempdir"/tests/data/eds_spt_ps/L2/total.dat "$tempdir"/output/eds_spt_ps/L2/total.dat
-    julia "$isapprox" --col_A 3 --col_err_A 4 --col_B 3 --col_err_B 4 \
-        "$tempdir"/tests/data/eds_spt_ps/L2_sh/total.dat "$tempdir"/output/eds_spt_ps/L2_sh/total.dat
-    julia "$isapprox" --col_A 5 --col_err_A 6 --col_B 5 --col_err_B 6 \
-        "$tempdir"/tests/data/eds_spt_bs/L1/total.dat "$tempdir"/output/eds_spt_bs/L1/total.dat
-    julia "$isapprox" --col_A 5 --col_err_A 6 --col_B 5 --col_err_B 6 \
-        "$tempdir"/tests/data/eds_spt_bs/L2/total.dat "$tempdir"/output/eds_spt_bs/L2/total.dat
-} >> "$log_file"
-=======
 for m in {L1,L2,L2_sh,rsd_L1,rsd_L2,rsd_L2_sh,rsd_ir_L1,rsd_ir_L2,rsd_ir_L2_sh}; do
     {
         julia "$isapprox" --col_A 3 --col_err_A 4 --col_B 3 --col_err_B 4 \
@@ -161,5 +128,4 @@
         julia "$isapprox" --col_A 3 --col_err_A 4 --col_B 3 --col_err_B 4 \
             "$tempdir"/tests/data/eds_spt_bs/"$m".dat "$tempdir"/output/eds_spt_bs/"$m"/total.dat
     } >> "$log_file"
-done
->>>>>>> 6b04e8ab
+done