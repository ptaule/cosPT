/*
   io.h

   Created by Petter Taule on 25.02.2019
   Copyright (c) 2019 Petter Taule. All rights reserved.
*/

#ifndef IO_H
#define IO_H

#include <gsl/gsl_spline.h>
#include <gsl/gsl_spline2d.h>

#include "constants.h"

typedef struct {
    const char* input_ps_file;
<<<<<<< HEAD
    double* wavenumbers;
    double* lin_ps;
    double* non_lin_ps;
    double* errors;
=======
    const char* description;
    double cuba_epsrel;
    double cuba_epsabs;
    double cuba_maxevals;
    double k;
    double lin_ps;
    double non_lin_ps;
    double error;
>>>>>>> f3fed9a7
} output_t;

void read_and_interpolate(const char* filename, gsl_interp_accel** acc, gsl_spline** spline);
void read_and_interpolate_2d(const char* filename, gsl_interp_accel** x_acc,
        gsl_interp_accel** y_acc, gsl_spline2d** spline);

double get_wavenumber(const char* filename, int a);
void write_PS(const char* filename, const output_t* output);

#endif /* ifndef IO_H */<|MERGE_RESOLUTION|>--- conflicted
+++ resolved
@@ -15,12 +15,6 @@
 
 typedef struct {
     const char* input_ps_file;
-<<<<<<< HEAD
-    double* wavenumbers;
-    double* lin_ps;
-    double* non_lin_ps;
-    double* errors;
-=======
     const char* description;
     double cuba_epsrel;
     double cuba_epsabs;
@@ -29,7 +23,6 @@
     double lin_ps;
     double non_lin_ps;
     double error;
->>>>>>> f3fed9a7
 } output_t;
 
 void read_and_interpolate(const char* filename, gsl_interp_accel** acc, gsl_spline** spline);
