--- conflicted
+++ resolved
@@ -115,9 +115,6 @@
         double k_b    = 0.0; // For bispectrum
         double cos_ab = 0.0; // For bispectrum
 
-        bool rsd_ = false;
-        bool biased_tracers_ = false;
-
         double rsd_f; /* Growth factor (at observation redshift) for L.o.S. */
 
         /* Helper vectors for compute_scalar_products() */
@@ -144,15 +141,12 @@
         void compute_composite_dot_prod();
         void compute_alpha_beta();
     public:
-<<<<<<< HEAD
         const bool rsd;
+        const bool biased_tracers;
+        const Vec1D<double> bias_parameters;
+
         const Dynamics dynamics;
         const LoopStructure& loop_structure;
-=======
-        const Vec1D<double> bias_parameters;
-
-        const LoopParameters& loop_params;
->>>>>>> afe3862c
         const SumTable& sum_table;
 
         const EvolutionParameters& ev_params;
@@ -174,14 +168,10 @@
                 double cos_ab,
                 bool rsd,
                 double rsd_growth_f,
-<<<<<<< HEAD
+                bool biased_tracers,
+                const Vec1D<double>& bias_parameters,
                 const Dynamics dynamics,
                 const LoopStructure& loop_structure,
-=======
-                bool biased_tracers,
-                const Vec1D<double>& bias_parameters,
-                const LoopParameters& loop_params,
->>>>>>> afe3862c
                 const SumTable& sum_table,
                 const EvolutionParameters& ev_params,
                 const EtaGrid& eta_grid,
@@ -197,13 +187,8 @@
         const std::vector<double>& composite_los_projection() const { return composite_los_projection_; }
 
         double get_k_a() const { return k_a; }
-<<<<<<< HEAD
         double get_k_b() const { return k_b; }
         double get_cos_ab() const {return cos_ab;}
-=======
-        bool rsd() const { return rsd_; }
-        bool biased_tracers() const { return biased_tracers_; }
->>>>>>> afe3862c
         double rsd_growth_f() const { return rsd_f; }
 
         void reset();
