/*
   tables.hpp

   Created by Petter Taule on 29.08.2020
   Copyright (c) 2020 Petter Taule. All rights reserved.
*/

#ifndef TABLES_HPP
#define TABLES_HPP

#include <vector>

#include "utilities.hpp"

class LoopParameters;
class EvolutionParameters;

struct IntegrationVariables {
    Vec1D<double> magnitudes; /* Loop momenta magnitudes */
    Vec1D<double> cos_theta;  /* Cosine of polar angles of the loop momenta */
    Vec1D<double> phi;        /* Azimutal angles */
    double mu_los;            /* RSD: Cosine of angle between k and L.o.S. */

    IntegrationVariables(std::size_t n_loops) : mu_los(0) {
        magnitudes.assign(n_loops,0);
        cos_theta.assign(n_loops,0);
        phi.assign(n_loops,0);
    }
};


struct SPTKernel {
    double values[EDS_SPT_COMPONENTS] = {0};
    bool computed = false;
};


struct Kernel {
    Vec2D<double> values;
    bool computed = false;
};


struct RSDKernel {
    double value;
    bool computed = false;
};


class SumTable {
    private:
        const int zero_label;
        const std::size_t n_coeffs;

        Vec2D<int> sum_table;

        int sum_two_labels(int a, int b);
    public:
        SumTable(const LoopParameters& loop_params);
        int sum_labels(const int labels[], std::size_t size) const;
};


class EtaGrid {
    private:
        std::size_t pre_time_steps_ = 0;
        std::size_t time_steps_     = 0;
        double eta_ini_     = 0;
        double eta_fin_     = 0;
        double eta_asymp_   = 0;

        Vec1D<double> grid_;
    public:
        EtaGrid() = default;
        EtaGrid(
                std::size_t pre_time_steps,
                std::size_t time_steps,
                double eta_ini,
                double eta_fin,
                double eta_asymp
                );
        EtaGrid(
                std::size_t time_steps,
                double eta_ini,
                double eta_fin
                );

        std::size_t pre_time_steps() const {return pre_time_steps_;}
        std::size_t time_steps() const {return time_steps_;}
        double eta_ini() const {return eta_ini_;}
        double eta_fin() const {return eta_fin_;}
        double eta_asymp() const {return eta_asymp_;}

        const Vec1D<double>& grid() const {return grid_;}

        const double& operator[](std::size_t i) const {return grid_[i];}
        const double& at(size_t i) const {return grid_.at(i);}
};


std::ostream& operator<<(std::ostream& out, const EtaGrid& eta_grid);


/* Tables inside integration, one instance for each integration thread */
class IntegrandTables {
    private:
        double k_a    = 0.0;
        double k_b    = 0.0; // For bispectrum
        double cos_ab = 0.0; // For bispectrum

        double rsd_f; // Growth factor (at observation redshift) for L.o.S.

        /* Helper vectors for compute_scalar_products() */
        Vec1D<int> a_coeffs;
        Vec1D<int> b_coeffs;

        Vec2D<double> bare_dot_prod;
        /* N_COEFFS x N_COEFFS, dot products between external/loop wavenumbers */
        Vec2D<double> comp_dot_prod;
        /* N_CONFIGS x N_CONFIGS, dot products between composite wavenumbers */
        Vec2D<double> alpha_;                /* N_CONFIGS x N_CONFIGS */
        Vec2D<double> beta_;                 /* N_CONFIGS x N_CONFIGS */

        Vec1D<double> bare_los_projection_;
        /* N_COEFFS dot products between external/loop wavenumber and L.o.S */
        Vec1D<double> comp_los_projection_;
        /* N_CONFIGS dot products between composite wavenumber and L.o.S */

        void reset_spt_kernels();
        void reset_kernels();
        void reset_rsd_kernels();

        void compute_bare_dot_prod();
<<<<<<< HEAD
=======

        void compute_bare_los_proj();
        void compute_comp_los_proj();

>>>>>>> 77077716
        void compute_comp_dot_prod();
        void compute_alpha_beta();
    public:
        const LoopParameters& loop_params;
        const SumTable& sum_table;

        const EvolutionParameters& ev_params;
        const EtaGrid& eta_grid;

        IntegrationVariables vars;

        Vec1D<SPTKernel> spt_kernels;
        Vec1D<Kernel> kernels;

        Vec1D<RSDKernel> rsd_kernels;
        Vec2D<RSDKernel> vel_power_kernels;

        IntegrandTables(
                double k_a,
                double k_b,
                double cos_ab,
                double rsd_growth_f,
                const LoopParameters& loop_params,
                const SumTable& sum_table,
                const EvolutionParameters& ev_params,
                const EtaGrid& eta_grid
                );

        const Vec2D<double>& bare_dot_products() const { return bare_dot_prod; }
        const Vec2D<double>& comp_dot_products() const { return comp_dot_prod; }
        const Vec2D<double>& alpha() const {return alpha_;}
        const Vec2D<double>& beta() const {return beta_;}

        const Vec1D<double>& bare_los_projection() const { return bare_los_projection_; }
        const Vec1D<double>& comp_los_projection() const { return comp_los_projection_; }

        double rsd_growth_f() const { return rsd_f; }

        void reset();
        void compute_tables() {
            compute_bare_dot_prod();
            compute_comp_dot_prod();
            compute_alpha_beta();
        };
};


#endif /* ifndef TABLES_HPP */<|MERGE_RESOLUTION|>--- conflicted
+++ resolved
@@ -130,14 +130,11 @@
         void reset_kernels();
         void reset_rsd_kernels();
 
-        void compute_bare_dot_prod();
-<<<<<<< HEAD
-=======
-
         void compute_bare_los_proj();
         void compute_comp_los_proj();
 
->>>>>>> 77077716
+        void compute_bare_dot_prod();
+
         void compute_comp_dot_prod();
         void compute_alpha_beta();
     public:
@@ -177,11 +174,7 @@
         double rsd_growth_f() const { return rsd_f; }
 
         void reset();
-        void compute_tables() {
-            compute_bare_dot_prod();
-            compute_comp_dot_prod();
-            compute_alpha_beta();
-        };
+        void compute_tables();
 };
 
 
